# Default values for linkerd.
# This is a YAML-formatted file.
# Declare variables to be passed into your templates.

# Values that are passed along to sub-charts
global:
  clusterDomain: &cluster_domain cluster.local
  imagePullPolicy: &image_pull_policy IfNotPresent

  # control plane trace configuration
  controlPlaneTracing: false

  # control plane version. See Proxy section for proxy version
  linkerdVersion: &linkerd_version linkerdVersionValue

  namespace: linkerd

  identityTrustAnchorsPEM: |

  identityTrustDomain: *cluster_domain

  # url of external grafana instance.
  grafanaUrl: ""

  # proxy configuration
  proxy:
    enableExternalProfiles: false
    image:
      name: gcr.io/linkerd-io/proxy
      pullPolicy: *image_pull_policy
      version: *linkerd_version
    logLevel: warn,linkerd=info
    ports:
      admin: 4191
      control: 4190
      inbound: 4143
      outbound: 4140
    resources:
      cpu:
        limit: ""
        request: ""
      memory:
        limit: ""
        request: ""
    trace:
      collectorSvcAddr: ""
      collectorSvcAccount: default
    uid: 2102
    # If set, the proxy's pre-stop hook will postpone the Kubernetes's SIGTERM signal
    # and wait for this duration before letting the proxy process the SIGTERM signal.
    # See https://kubernetes.io/docs/concepts/containers/container-lifecycle-hooks/#container-hooks
    # for more info on container lifecycle hooks.
    waitBeforeExitSeconds: 0
    requireIdentityOnInboundPorts: ""

  # proxy-init configuration
  proxyInit:
    ignoreInboundPorts: ""
    ignoreOutboundPorts: ""
    image:
      name: gcr.io/linkerd-io/proxy-init
      pullPolicy: *image_pull_policy
      version: v1.3.3
    resources:
      cpu:
        limit: 100m
        request: 10m
      memory:
        limit: 50Mi
        request: 10Mi
    closeWaitTimeoutSecs: 0

  # control plane annotations - do not edit
  createdByAnnotation: linkerd.io/created-by
  proxyInjectAnnotation: linkerd.io/inject
  proxyInjectDisabled: disabled

  # control plane labels - do not edit
  controllerComponentLabel: linkerd.io/control-plane-component
  controllerNamespaceLabel: linkerd.io/control-plane-ns
  linkerdNamespaceLabel: linkerd.io/is-control-plane
  workloadNamespaceLabel: linkerd.io/workload-ns

# enforced host validation regular expression
enforcedHostRegexp: ""

enableH2Upgrade: true

omitWebhookSideEffects: false
webhookFailurePolicy: Ignore

# controller configuration
controllerImage: gcr.io/linkerd-io/controller
controllerLogLevel: &controller_log_level info
controllerReplicas: 1
controllerUID: 2103


# destination configuration
# set resources for the sp-validator and its linkerd proxy respectively
# see global.proxy.resources for details.
#destinationResources:
#destinationProxyResources:


# web dashboard configuration
dashboard:
  replicas: 1

# debug configuration
debugContainer:
  image:
    name: gcr.io/linkerd-io/debug
    pullPolicy: *image_pull_policy
    version: *linkerd_version

# identity configuration
identity:
  issuer:
    scheme: linkerd.io/tls

    clockSkewAllowance: 20s

    # must match the expiry date in crtPEM
    crtExpiry:

    # control plane annotation - do not edit
    crtExpiryAnnotation: linkerd.io/identity-issuer-expiry

    issuanceLifetime: 86400s

    tls:
      # PEM-encoded certificate
      crtPEM: |

      # PEM-encoded ECDSA private key
      keyPEM: |

# set resources for identity and its linkerd proxy respectively
# see global.proxy.resources for details.
#identityResources:
#identityProxyResources:


# grafana configuration
grafanaImage: gcr.io/linkerd-io/grafana
# set resources for grafana and its linkerd proxy respectively
# see global.proxy.resources for details.
#grafanaResources:
#grafanaProxyResources:


# heartbeat configuration
disableHeartBeat: false
heartbeatSchedule: "0 0 * * *"

# prometheus configuration
prometheusImage: prom/prometheus:v2.15.2
prometheusLogLevel: *controller_log_level
# set resources for prometheus and prometheus linkerd proxy respectively
# see global.proxy.resources for details.
#prometheusResources:
#prometheusProxyResources:
prometheusExtraArgs: {}
  # log.format: json
prometheusAlertmanagers: []
  # - scheme: http
  #   static_configs:
  #   - targets:
  #     - "alertmanager.linkerd.svc:9093"
prometheusRuleConfigMapMounts: []
  # - name: alerting-rules
  #   subPath: alerting_rules.yml
  #   configMap: linkerd-prometheus-rules
  # - name: recording-rules
  #   subPath: recording_rules.yml
  #   configMap: linkerd-prometheus-rules

# proxy injector configuration
proxyInjector:
  externalSecret: false
  # if empty, Helm will auto-generate these fields
  crtPEM: |

  keyPEM: |

<<<<<<< HEAD

# set resources for proxy injector and its linkerd proxy respectively
# see global.proxy.resources for details.
#proxyInjectorResources:
#proxyInjectorProxyResources:
=======
  # if empty, Helm will auto-generate this field, unless externalSecret is set to true.
  caBundle: |
>>>>>>> 2a3e05f0

# service profile validator configuration
profileValidator:
  externalSecret: false
  # if empty, Helm will auto-generate these fields
  crtPEM: |

  keyPEM: |

<<<<<<< HEAD

# set resources for controllers public API and its linkerd proxy respectively
# see global.proxy.resources for details.
#publicAPIResources:
#publicAPIProxyResources:
=======
  # if empty, Helm will auto-generate this field, unless externalSecret is set to true.
  caBundle: |
>>>>>>> 2a3e05f0

# tap configuration
tap:
  externalSecret: false
  # if empty, Helm will auto-generate these fields
  crtPEM: |

  keyPEM: |

<<<<<<< HEAD
# set resources for tap and its linkerd proxy respectively
# see global.proxy.resources for details.
#tapResources:
#tapProxyResources:
=======
  # if empty, Helm will auto-generate this field, unless externalSecret is set to true.
  caBundle: |
>>>>>>> 2a3e05f0

# web configuration
webImage: gcr.io/linkerd-io/web
# set resources for web UI and its linkerd proxy respectively
# see global.proxy.resources for details.
#webResources:
#webProxyResources:


# If the namespace is controlled by an external tool or can't be installed with Helm
# you can disable its installation. In this case:
# - The namespace created by the external tool must match the namespace value above
# - The external tool needs to create the namespace with the label:
#     config.linkerd.io/admission-webhooks: disabled
installNamespace: true

# Node selection constraints for control-plane components
# https://kubernetes.io/docs/concepts/configuration/assign-pod-node/#nodeselector.
nodeSelector:
  beta.kubernetes.io/os: linux

smiMetrics:
  enabled: false
  externalSecret: false
  image: deislabs/smi-metrics:v0.2.1
  # if empty, Helm will auto-generate these fields
  crtPEM: |

  keyPEM: |

<<<<<<< HEAD
# set resources for smi-metrics and its linkerd proxy respectively
# see global.proxy.resources for details.
#smiMetricsResources:
#smiMetricsProxyResources:
=======
  # if empty, Helm will auto-generate this field, unless externalSecret is set to true.
  caBundle: |
>>>>>>> 2a3e05f0

# Configuration for Add-ons

grafana:
  enabled: true
  name: linkerd-grafana
  image:
    name: gcr.io/linkerd-io/grafana
    version: *linkerd_version
  # resources:

tracing:
  enabled: false
  collector:
    name: linkerd-collector
    image: omnition/opencensus-collector:0.1.11
    # resources:
  jaeger:
    name: linkerd-jaeger
    image: jaegertracing/all-in-one:1.17.1
    # resources:


# set resources for the sp-validator and its linkerd proxy respectively
# see global.proxy.resources for details.
#spValidatorResources:
#spValidatorProxyResources:<|MERGE_RESOLUTION|>--- conflicted
+++ resolved
@@ -184,16 +184,13 @@
 
   keyPEM: |
 
-<<<<<<< HEAD
+  # if empty, Helm will auto-generate this field, unless externalSecret is set to true.
+  caBundle: |
 
 # set resources for proxy injector and its linkerd proxy respectively
 # see global.proxy.resources for details.
 #proxyInjectorResources:
 #proxyInjectorProxyResources:
-=======
-  # if empty, Helm will auto-generate this field, unless externalSecret is set to true.
-  caBundle: |
->>>>>>> 2a3e05f0
 
 # service profile validator configuration
 profileValidator:
@@ -203,16 +200,13 @@
 
   keyPEM: |
 
-<<<<<<< HEAD
+  # if empty, Helm will auto-generate this field, unless externalSecret is set to true.
+  caBundle: |
 
 # set resources for controllers public API and its linkerd proxy respectively
 # see global.proxy.resources for details.
 #publicAPIResources:
 #publicAPIProxyResources:
-=======
-  # if empty, Helm will auto-generate this field, unless externalSecret is set to true.
-  caBundle: |
->>>>>>> 2a3e05f0
 
 # tap configuration
 tap:
@@ -222,15 +216,13 @@
 
   keyPEM: |
 
-<<<<<<< HEAD
+  # if empty, Helm will auto-generate this field, unless externalSecret is set to true.
+  caBundle: |
+
 # set resources for tap and its linkerd proxy respectively
 # see global.proxy.resources for details.
 #tapResources:
 #tapProxyResources:
-=======
-  # if empty, Helm will auto-generate this field, unless externalSecret is set to true.
-  caBundle: |
->>>>>>> 2a3e05f0
 
 # web configuration
 webImage: gcr.io/linkerd-io/web
@@ -261,15 +253,13 @@
 
   keyPEM: |
 
-<<<<<<< HEAD
+  # if empty, Helm will auto-generate this field, unless externalSecret is set to true.
+  caBundle: |
+
 # set resources for smi-metrics and its linkerd proxy respectively
 # see global.proxy.resources for details.
 #smiMetricsResources:
 #smiMetricsProxyResources:
-=======
-  # if empty, Helm will auto-generate this field, unless externalSecret is set to true.
-  caBundle: |
->>>>>>> 2a3e05f0
 
 # Configuration for Add-ons
 
