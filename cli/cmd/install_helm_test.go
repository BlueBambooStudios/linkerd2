package cmd

import (
	"bytes"
	"fmt"
	"path/filepath"
	"testing"

	"github.com/linkerd/linkerd2/pkg/charts"
	l5dcharts "github.com/linkerd/linkerd2/pkg/charts/linkerd2"
	"github.com/linkerd/linkerd2/pkg/k8s"
	"helm.sh/helm/v3/pkg/chart"
	"helm.sh/helm/v3/pkg/chart/loader"
	"helm.sh/helm/v3/pkg/chartutil"
	"helm.sh/helm/v3/pkg/engine"
	"sigs.k8s.io/yaml"
)

func TestRenderHelm(t *testing.T) {
	// read the control plane chart and its defaults from the local folder.
	// override certain defaults with pinned values.
	// use the Helm lib to render the templates.
	// the golden file is generated using the following `helm template` command:
	// helm template --set global.identityTrustAnchorsPEM="test-crt-pem" --set identity.issuer.tls.crtPEM="test-crt-pem" --set identity.issuer.tls.keyPEM="test-key-pem" charts/linkerd2  --set identity.issuer.crtExpiry="Jul 30 17:21:14 2020" --set proxyInjector.keyPEM="test-proxy-injector-key-pem" --set proxyInjector.crtPEM="test-proxy-injector-crt-pem" --set profileValidator.keyPEM="test-profile-validator-key-pem" --set profileValidator.crtPEM="test-profile-validator-crt-pem" --set tap.keyPEM="test-tap-key-pem" --set tap.crtPEM="test-tap-crt-pem" --set global.linkerdVersion="linkerd-version"  > cli/cmd/testdata/install_helm_output.golden

	t.Run("Non-HA mode", func(t *testing.T) {
		ha := false
		chartControlPlane := chartControlPlane(t, ha, "", "111", "222")
		testRenderHelm(t, chartControlPlane, "install_helm_output.golden")
	})

	t.Run("HA mode", func(t *testing.T) {
		ha := true
		chartControlPlane := chartControlPlane(t, ha, "", "111", "222")
		testRenderHelm(t, chartControlPlane, "install_helm_output_ha.golden")
	})

	t.Run("Non-HA with add-ons mode", func(t *testing.T) {
		ha := false
		additionalConfig := `
tracing:
  enabled: true
`
		chartControlPlane := chartControlPlane(t, ha, additionalConfig, "111", "222")
		testRenderHelm(t, chartControlPlane, "install_helm_output_addons.golden")
	})

	t.Run("HA mode with podLabels and podAnnotations", func(t *testing.T) {
		ha := true
		additionalConfig := `
global:
  podLabels:
    foo: bar
    fiz: buz
  podAnnotations:
    bingo: bongo
    asda: fasda
`
		chartControlPlane := chartControlPlane(t, ha, additionalConfig, "333", "444")
		testRenderHelm(t, chartControlPlane, "install_helm_output_ha_labels.golden")
	})

	t.Run("HA mode with custom namespaceSelector", func(t *testing.T) {
		ha := true
		additionalConfig := `
proxyInjector:
  namespaceSelector:
    matchExpressions:
    - key: config.linkerd.io/admission-webhooks
      operator: In
      values:
      - enabled
profileValidator:
  namespaceSelector:
    matchExpressions:
    - key: config.linkerd.io/admission-webhooks
      operator: In
      values:
      - enabled
`
		chartControlPlane := chartControlPlane(t, ha, additionalConfig, "111", "222")
		testRenderHelm(t, chartControlPlane, "install_helm_output_ha_namespace_selector.golden")
	})
}

func testRenderHelm(t *testing.T, linkerd2Chart *chart.Chart, goldenFileName string) {
	var (
		chartName = "linkerd2"
		namespace = "linkerd-dev"
	)

	// pin values that are changed by Helm functions on each test run
	overrideJSON := `{
  "global":{
   "cliVersion":"",
   "linkerdVersion":"linkerd-version",
   "controllerImageVersion":"linkerd-version",
   "identityTrustAnchorsPEM":"test-trust-anchor",
   "identityTrustDomain":"test.trust.domain",
   "proxy":{
    "image":{
     "version":"test-proxy-version"
    }
   },
   "proxyInit":{
    "image":{
     "version":"test-proxy-init-version"
    }
   }
  },
  "identity":{
    "issuer":{
      "crtExpiry":"Jul 30 17:21:14 2020",
      "crtExpiryAnnotation":"%s",
      "tls":{
        "keyPEM":"test-key-pem",
        "crtPEM":"test-crt-pem"
      }
    }
  },
  "configs": null,
  "debugContainer":{
    "image":{
      "version":"test-debug-version"
    }
  },
  "proxyInjector":{
    "keyPEM":"test-proxy-injector-key-pem",
	"crtPEM":"test-proxy-injector-crt-pem",
	"caBundle":"test-proxy-injector-ca-bundle"
  },
  "profileValidator":{
    "keyPEM":"test-profile-validator-key-pem",
    "crtPEM":"test-profile-validator-crt-pem",
	"caBundle":"test-profile-validator-ca-bundle"
  },
  "tap":{
    "keyPEM":"test-tap-key-pem",
    "crtPEM":"test-tap-crt-pem",
	"caBundle":"test-tap-ca-bundle"
  }
}`

	var overrideConfig chartutil.Values
	err := yaml.Unmarshal([]byte(fmt.Sprintf(overrideJSON, k8s.IdentityIssuerExpiryAnnotation)), &overrideConfig)
	if err != nil {
		t.Fatal("Unexpected error", err)
	}

	releaseOptions := chartutil.ReleaseOptions{
		Name:      chartName,
		Namespace: namespace,
		IsUpgrade: false,
		IsInstall: true,
	}

	fmt.Println(linkerd2Chart.Values)
	valuesToRender, err := chartutil.ToRenderValues(linkerd2Chart, overrideConfig, releaseOptions, nil)
	if err != nil {
		t.Fatal("Unexpected error", err)
	}

	rendered, err := engine.Render(linkerd2Chart, valuesToRender)
	if err != nil {
		t.Fatal("Unexpected error", err)
	}

	var buf bytes.Buffer
	for _, template := range linkerd2Chart.Templates {
		source := chartName + "/" + template.Name
		v, exists := rendered[source]
		if !exists {
			// skip partial templates
			continue
		}
		buf.WriteString("---\n# Source: " + source + "\n")
		buf.WriteString(v)
	}

	for _, dep := range linkerd2Chart.Dependencies() {
		for _, template := range dep.Templates {
			source := "linkerd2/charts" + "/" + dep.Metadata.Name + "/" + template.Name
			v, exists := rendered[source]
			if !exists {
				// skip partial templates
				continue
			}
			buf.WriteString("---\n# Source: " + source + "\n")
			buf.WriteString(v)
		}
	}

	diffTestdata(t, goldenFileName, buf.String())
}

<<<<<<< HEAD
func chartControlPlane(t *testing.T, ha bool, addOnConfig string, ignoreOutboundPorts string, ignoreInboundPorts string) *chart.Chart {
	rawValues, err := readTestValues(t, ha, ignoreOutboundPorts, ignoreInboundPorts)
=======
func chartControlPlane(t *testing.T, ha bool, additionalConfig string, ignoreOutboundPorts string, ignoreInboundPorts string) *pb.Chart {
	values, err := readTestValues(ha, ignoreOutboundPorts, ignoreInboundPorts)
>>>>>>> 865aeeab
	if err != nil {
		t.Fatal("Unexpected error", err)
	}

	if additionalConfig != "" {
		err := yaml.Unmarshal([]byte(additionalConfig), values)
		if err != nil {
			t.Fatal("Unexpected error", err)
		}
	}

	partialPaths := []string{
		"templates/_proxy.tpl",
		"templates/_proxy-init.tpl",
		"templates/_volumes.tpl",
		"templates/_resources.tpl",
		"templates/_metadata.tpl",
		"templates/_helpers.tpl",
		"templates/_debug.tpl",
		"templates/_trace.tpl",
		"templates/_capabilities.tpl",
		"templates/_affinity.tpl",
		"templates/_addons.tpl",
		"templates/_nodeselector.tpl",
		"templates/_tolerations.tpl",
		"templates/_validate.tpl",
		"templates/_pull-secrets.tpl",
	}

	chartPartials := chartPartials(t, partialPaths)

<<<<<<< HEAD
	var mapValues chartutil.Values
	err = yaml.Unmarshal(rawValues, &mapValues)
	if err != nil {
		t.Fatal("Unexpected error", err)
	}
	linkerd2Chart := &chart.Chart{
		Metadata: &chart.Metadata{
=======
	rawValues, err := yaml.Marshal(values)
	if err != nil {
		t.Fatal("Unexpected error", err)
	}

	chart := &pb.Chart{
		Metadata: &pb.Metadata{
>>>>>>> 865aeeab
			Name: helmDefaultChartName,
			Sources: []string{
				filepath.Join("..", "..", "..", "charts", "linkerd2"),
			},
		},
		Values: mapValues,
	}

<<<<<<< HEAD
	linkerd2Chart.AddDependency(chartPartials)

	var values l5dcharts.Values
	err = yaml.Unmarshal(rawValues, &values)
	if err != nil {
		t.Fatal("Unexpected error", err)
	}

	addons, err := l5dcharts.ParseAddOnValues(&values)
=======
	addons, err := l5dcharts.ParseAddOnValues(values)
>>>>>>> 865aeeab
	if err != nil {
		t.Fatal("Unexpected error", err)
	}

	for _, addon := range addons {
		linkerd2Chart.AddDependency(buildAddOnChart(t, addon, chartPartials))
	}

	for _, filepath := range append(templatesConfigStage, templatesControlPlaneStage...) {
		linkerd2Chart.Templates = append(linkerd2Chart.Templates, &chart.File{
			Name: filepath,
		})
	}

	for _, template := range linkerd2Chart.Templates {
		filepath := filepath.Join(linkerd2Chart.Metadata.Sources[0], template.Name)
		template.Data = []byte(readTestdata(t, filepath))
	}

	return linkerd2Chart
}

func buildAddOnChart(t *testing.T, addon l5dcharts.AddOn, chartPartials *chart.Chart) *chart.Chart {
	rawValues := readValuesFile(t, filepath.Join("add-ons", addon.Name()))

	var values chartutil.Values
	err := yaml.Unmarshal(rawValues, &values)
	if err != nil {
		t.Fatal("Unexpected error", err)
	}

	addOnChart := chart.Chart{
		Metadata: &chart.Metadata{
			Name: addon.Name(),
			Sources: []string{
				filepath.Join("..", "..", "..", "charts", "add-ons", addon.Name()),
			},
		},
		Values: values,
	}

	addOnChart.AddDependency(chartPartials)

	for _, filepath := range append(addon.ConfigStageTemplates(), addon.ControlPlaneStageTemplates()...) {
		addOnChart.Templates = append(addOnChart.Templates, &chart.File{
			Name: filepath.Name,
		})
	}

	for _, template := range addOnChart.Templates {
		filepath := filepath.Join(addOnChart.Metadata.Sources[0], template.Name)
		template.Data = []byte(readTestdata(t, filepath))
	}

	return &addOnChart
}

func chartPartials(t *testing.T, paths []string) *chart.Chart {
	var partialTemplates []*chart.File
	for _, path := range paths {
		partialTemplates = append(partialTemplates, &chart.File{Name: path})
	}

	chart := &chart.Chart{
		Metadata: &chart.Metadata{
			Name: "partials",
			Sources: []string{
				filepath.Join("..", "..", "..", "charts", "partials"),
			},
		},
		Templates: partialTemplates,
	}

	for _, template := range chart.Templates {
		template := template
		filepath := filepath.Join(chart.Metadata.Sources[0], template.Name)
		template.Data = []byte(readTestdata(t, filepath))
	}

	return chart
}

func readTestValues(ha bool, ignoreOutboundPorts string, ignoreInboundPorts string) (*l5dcharts.Values, error) {
	values, err := l5dcharts.NewValues(ha)
	if err != nil {
		return nil, err
	}
	values.Global.ProxyInit.IgnoreOutboundPorts = ignoreOutboundPorts
	values.Global.ProxyInit.IgnoreInboundPorts = ignoreInboundPorts

	return values, nil
}

// readValues reads values.yaml file from the given path
func readValuesFile(t *testing.T, path string) []byte {

	valuesFiles := []*loader.BufferedFile{
		{Name: chartutil.ValuesfileName},
	}

	if err := charts.FilesReader(path+"/", valuesFiles); err != nil {
		t.Fatal("Unexpected error", err)
	}

	return valuesFiles[0].Data
}<|MERGE_RESOLUTION|>--- conflicted
+++ resolved
@@ -193,13 +193,8 @@
 	diffTestdata(t, goldenFileName, buf.String())
 }
 
-<<<<<<< HEAD
-func chartControlPlane(t *testing.T, ha bool, addOnConfig string, ignoreOutboundPorts string, ignoreInboundPorts string) *chart.Chart {
-	rawValues, err := readTestValues(t, ha, ignoreOutboundPorts, ignoreInboundPorts)
-=======
 func chartControlPlane(t *testing.T, ha bool, additionalConfig string, ignoreOutboundPorts string, ignoreInboundPorts string) *pb.Chart {
 	values, err := readTestValues(ha, ignoreOutboundPorts, ignoreInboundPorts)
->>>>>>> 865aeeab
 	if err != nil {
 		t.Fatal("Unexpected error", err)
 	}
@@ -231,7 +226,6 @@
 
 	chartPartials := chartPartials(t, partialPaths)
 
-<<<<<<< HEAD
 	var mapValues chartutil.Values
 	err = yaml.Unmarshal(rawValues, &mapValues)
 	if err != nil {
@@ -239,15 +233,6 @@
 	}
 	linkerd2Chart := &chart.Chart{
 		Metadata: &chart.Metadata{
-=======
-	rawValues, err := yaml.Marshal(values)
-	if err != nil {
-		t.Fatal("Unexpected error", err)
-	}
-
-	chart := &pb.Chart{
-		Metadata: &pb.Metadata{
->>>>>>> 865aeeab
 			Name: helmDefaultChartName,
 			Sources: []string{
 				filepath.Join("..", "..", "..", "charts", "linkerd2"),
@@ -256,7 +241,6 @@
 		Values: mapValues,
 	}
 
-<<<<<<< HEAD
 	linkerd2Chart.AddDependency(chartPartials)
 
 	var values l5dcharts.Values
@@ -266,9 +250,6 @@
 	}
 
 	addons, err := l5dcharts.ParseAddOnValues(&values)
-=======
-	addons, err := l5dcharts.ParseAddOnValues(values)
->>>>>>> 865aeeab
 	if err != nil {
 		t.Fatal("Unexpected error", err)
 	}
