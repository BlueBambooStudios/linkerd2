--- conflicted
+++ resolved
@@ -10,11 +10,7 @@
 hyper = { version = "0.14", features = ["client", "http2"] }
 futures = { version = "0.3", default-features = false }
 ipnet = "2"
-<<<<<<< HEAD
-k8s-gateway-api = "0.5.0"
-=======
 k8s-gateway-api = "0.6"
->>>>>>> 8014b53b
 k8s-openapi = { version = "0.15", features = ["v1_20"] }
 linkerd-policy-controller-core = { path = "../policy-controller/core" }
 linkerd-policy-controller-k8s-api = { path = "../policy-controller/k8s/api" }
