--- conflicted
+++ resolved
@@ -9,12 +9,8 @@
 ahash = "0.7"
 anyhow = "1"
 futures = { version = "0.3", default-features = false }
-<<<<<<< HEAD
-k8s-gateway-api = "0.5.0"
-kubert = { version = "0.8", default-features = false, features = ["index"] }
-=======
+k8s-gateway-api = "0.6"
 kubert = { version = "0.9", default-features = false, features = ["index"] }
->>>>>>> 8014b53b
 linkerd-policy-controller-core = { path = "../../core" }
 linkerd-policy-controller-k8s-api = { path = "../api" }
 parking_lot = "0.12"
